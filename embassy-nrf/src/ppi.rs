#![macro_use]

//! HAL interface for the PPI peripheral.
//!
//! The Programmable Peripheral Interconnect interface allows for an autonomous interoperability
//! between peripherals through their events and tasks. There are fixed PPI channels and fully
//! configurable ones, fixed channels can only connect specific events to specific tasks. For fully
//! configurable channels, it is possible to choose, via software, the event and the task that it
//! will triggered by the event.
//!
//! On nRF52 devices, there is also a fork task endpoint, where the user can configure one more task
//! to be triggered by the same event, even fixed PPI channels have a configurable fork task.

use core::marker::PhantomData;
use core::ptr::NonNull;
use embassy::util::Unborrow;
use embassy_hal_common::{unborrow, unsafe_impl_unborrow};

use crate::{pac, peripherals};

#[cfg(not(feature = "nrf9160"))]
pub(crate) use pac::PPI;
#[cfg(feature = "nrf9160")]
pub(crate) use pac::DPPIC_NS as PPI;

// ======================
//       driver

pub struct Ppi<'d, C: Channel> {
    ch: C,
    phantom: PhantomData<&'d mut C>,
}

impl<'d, C: Channel> Ppi<'d, C> {
    pub fn new(ch: impl Unborrow<Target = C> + 'd) -> Self {
        unborrow!(ch);

        #[allow(unused_mut)]
        let mut this = Self {
            ch,
            phantom: PhantomData,
        };
<<<<<<< HEAD
        #[cfg(not(any(feature = "51", feature = "nrf9160")))]
=======
        #[cfg(not(feature = "nrf51"))]
>>>>>>> 9fec8330
        this.clear_fork_task();
        this
    }

    /// Enables the channel.
    pub fn enable(&mut self) {
        let r = unsafe { &*PPI::ptr() };
        r.chenset
            .write(|w| unsafe { w.bits(1 << self.ch.number()) });
    }

    /// Disables the channel.
    pub fn disable(&mut self) {
        let r = unsafe { &*PPI::ptr() };
        r.chenclr
            .write(|w| unsafe { w.bits(1 << self.ch.number()) });
    }

<<<<<<< HEAD
    #[cfg(not(any(feature = "51", feature = "nrf9160")))]
=======
    #[cfg(not(feature = "nrf51"))]
>>>>>>> 9fec8330
    /// Sets the fork task that must be triggered when the configured event occurs. The user must
    /// provide a reference to the task.
    pub fn set_fork_task(&mut self, task: Task) {
        let r = unsafe { &*PPI::ptr() };
        r.fork[self.ch.number()]
            .tep
            .write(|w| unsafe { w.bits(task.0.as_ptr() as u32) })
    }

<<<<<<< HEAD
    #[cfg(not(any(feature = "51", feature = "nrf9160")))]
=======
    #[cfg(not(feature = "nrf51"))]
>>>>>>> 9fec8330
    /// Clear the fork task endpoint. Previously set task will no longer be triggered.
    pub fn clear_fork_task(&mut self) {
        let r = unsafe { &*PPI::ptr() };
        r.fork[self.ch.number()].tep.write(|w| unsafe { w.bits(0) })
    }

    #[cfg(feature = "nrf9160")]
    /// Sets the fork task that must be triggered when the configured event occurs. The user must
    /// provide a reference to the task.
    pub fn set_fork_task(&mut self, _task: Task) {
        todo!("Tasks not yet implemented for nrf9160");
    }

    #[cfg(feature = "nrf9160")]
    /// Clear the fork task endpoint. Previously set task will no longer be triggered.
    pub fn clear_fork_task(&mut self) {
        todo!("Tasks not yet implemented for nrf9160");
    }
}

impl<'d, C: Channel> Drop for Ppi<'d, C> {
    fn drop(&mut self) {
        self.disable()
    }
}

#[cfg(not(feature = "nrf9160"))]
impl<'d, C: ConfigurableChannel> Ppi<'d, C> {
    /// Sets the task to be triggered when the configured event occurs.
    pub fn set_task(&mut self, task: Task) {
        let r = unsafe { &*PPI::ptr() };
        r.ch[self.ch.number()]
            .tep
            .write(|w| unsafe { w.bits(task.0.as_ptr() as u32) })
    }

    /// Sets the event that will trigger the chosen task(s).
    pub fn set_event(&mut self, event: Event) {
        let r = unsafe { &*PPI::ptr() };
        r.ch[self.ch.number()]
            .eep
            .write(|w| unsafe { w.bits(event.0.as_ptr() as u32) })
    }
}

#[cfg(feature = "nrf9160")]
impl<'d, C: ConfigurableChannel> Ppi<'d, C> {
    /// Sets the task to be triggered when the configured event occurs.
    pub fn set_task(&mut self, _task: Task) {
        todo!("Tasks not yet implemented for nrf9160")
    }

    /// Sets the event that will trigger the chosen task(s).
    pub fn set_event(&mut self, _event: Event) {
        todo!("Events not yet implemented for nrf9160")
    }
}

// ======================
//       traits

pub struct Task(pub NonNull<()>);
impl Task {
    pub(crate) fn from_reg<T>(reg: &T) -> Self {
        Self(unsafe { NonNull::new_unchecked(reg as *const _ as *mut ()) })
    }
}

pub struct Event(pub NonNull<()>);
impl Event {
    pub(crate) fn from_reg<T>(reg: &T) -> Self {
        Self(unsafe { NonNull::new_unchecked(reg as *const _ as *mut ()) })
    }
}

pub(crate) mod sealed {
    pub trait ConfigurableChannel {}
    pub trait Channel {}
    pub trait Group {}
}

pub trait Channel: sealed::Channel + Sized {
    fn number(&self) -> usize;
    fn degrade(self) -> AnyChannel {
        AnyChannel {
            number: self.number() as u8,
        }
    }
}
pub trait ConfigurableChannel: Channel + sealed::ConfigurableChannel {
    fn degrade_configurable(self) -> AnyConfigurableChannel {
        AnyConfigurableChannel {
            number: self.number() as u8,
        }
    }
}

pub trait Group: sealed::Group + Sized {
    fn number(&self) -> usize;
    fn degrade(self) -> AnyGroup {
        AnyGroup {
            number: self.number() as u8,
        }
    }
}

// ======================
//       channels

pub struct AnyChannel {
    number: u8,
}
unsafe_impl_unborrow!(AnyChannel);
impl sealed::Channel for AnyChannel {}
impl Channel for AnyChannel {
    fn number(&self) -> usize {
        self.number as usize
    }
}

pub struct AnyConfigurableChannel {
    number: u8,
}
unsafe_impl_unborrow!(AnyConfigurableChannel);
impl sealed::Channel for AnyConfigurableChannel {}
impl sealed::ConfigurableChannel for AnyConfigurableChannel {}
impl ConfigurableChannel for AnyConfigurableChannel {}
impl Channel for AnyConfigurableChannel {
    fn number(&self) -> usize {
        self.number as usize
    }
}

macro_rules! impl_ppi_channel {
    ($type:ident, $number:expr, configurable) => {
        impl_ppi_channel!($type, $number);
        impl crate::ppi::sealed::ConfigurableChannel for peripherals::$type {}
        impl crate::ppi::ConfigurableChannel for peripherals::$type {}
    };
    ($type:ident, $number:expr) => {
        impl crate::ppi::sealed::Channel for peripherals::$type {}
        impl crate::ppi::Channel for peripherals::$type {
            fn number(&self) -> usize {
                $number
            }
        }
    };
}

<<<<<<< HEAD
pub use channel_impl::*;
#[cfg(not(feature = "nrf9160"))]
mod channel_impl {
    use super::*;

    impl_channel!(PPI_CH0, 0, configurable);
    impl_channel!(PPI_CH1, 1, configurable);
    impl_channel!(PPI_CH2, 2, configurable);
    impl_channel!(PPI_CH3, 3, configurable);
    impl_channel!(PPI_CH4, 4, configurable);
    impl_channel!(PPI_CH5, 5, configurable);
    impl_channel!(PPI_CH6, 6, configurable);
    impl_channel!(PPI_CH7, 7, configurable);
    impl_channel!(PPI_CH8, 8, configurable);
    impl_channel!(PPI_CH9, 9, configurable);
    impl_channel!(PPI_CH10, 10, configurable);
    impl_channel!(PPI_CH11, 11, configurable);
    impl_channel!(PPI_CH12, 12, configurable);
    impl_channel!(PPI_CH13, 13, configurable);
    impl_channel!(PPI_CH14, 14, configurable);
    impl_channel!(PPI_CH15, 15, configurable);
    #[cfg(not(feature = "51",))]
    impl_channel!(PPI_CH16, 16, configurable);
    #[cfg(not(feature = "51"))]
    impl_channel!(PPI_CH17, 17, configurable);
    #[cfg(not(feature = "51"))]
    impl_channel!(PPI_CH18, 18, configurable);
    #[cfg(not(feature = "51"))]
    impl_channel!(PPI_CH19, 19, configurable);
    impl_channel!(PPI_CH20, 20);
    impl_channel!(PPI_CH21, 21);
    impl_channel!(PPI_CH22, 22);
    impl_channel!(PPI_CH23, 23);
    impl_channel!(PPI_CH24, 24);
    impl_channel!(PPI_CH25, 25);
    impl_channel!(PPI_CH26, 26);
    impl_channel!(PPI_CH27, 27);
    impl_channel!(PPI_CH28, 28);
    impl_channel!(PPI_CH29, 29);
    impl_channel!(PPI_CH30, 30);
    impl_channel!(PPI_CH31, 31);
}
#[cfg(feature = "nrf9160")] // TODO: Implement configurability for nrf9160 and then remove these channel_impl modules
mod channel_impl {
    use super::*;

    impl_channel!(PPI_CH0, 0, configurable);
    impl_channel!(PPI_CH1, 1, configurable);
    impl_channel!(PPI_CH2, 2, configurable);
    impl_channel!(PPI_CH3, 3, configurable);
    impl_channel!(PPI_CH4, 4, configurable);
    impl_channel!(PPI_CH5, 5, configurable);
    impl_channel!(PPI_CH6, 6, configurable);
    impl_channel!(PPI_CH7, 7, configurable);
    impl_channel!(PPI_CH8, 8, configurable);
    impl_channel!(PPI_CH9, 9, configurable);
    impl_channel!(PPI_CH10, 10, configurable);
    impl_channel!(PPI_CH11, 11, configurable);
    impl_channel!(PPI_CH12, 12, configurable);
    impl_channel!(PPI_CH13, 13, configurable);
    impl_channel!(PPI_CH14, 14, configurable);
    impl_channel!(PPI_CH15, 15, configurable);
}

=======
>>>>>>> 9fec8330
// ======================
//       groups

pub struct AnyGroup {
    number: u8,
}
unsafe_impl_unborrow!(AnyGroup);
impl sealed::Group for AnyGroup {}
impl Group for AnyGroup {
    fn number(&self) -> usize {
        self.number as usize
    }
}

macro_rules! impl_group {
    ($type:ident, $number:expr) => {
        impl sealed::Group for peripherals::$type {}
        impl Group for peripherals::$type {
            fn number(&self) -> usize {
                $number
            }
        }
    };
}

impl_group!(PPI_GROUP0, 0);
impl_group!(PPI_GROUP1, 1);
impl_group!(PPI_GROUP2, 2);
impl_group!(PPI_GROUP3, 3);
#[cfg(not(feature = "nrf51"))]
impl_group!(PPI_GROUP4, 4);
#[cfg(not(feature = "nrf51"))]
impl_group!(PPI_GROUP5, 5);<|MERGE_RESOLUTION|>--- conflicted
+++ resolved
@@ -40,11 +40,7 @@
             ch,
             phantom: PhantomData,
         };
-<<<<<<< HEAD
-        #[cfg(not(any(feature = "51", feature = "nrf9160")))]
-=======
-        #[cfg(not(feature = "nrf51"))]
->>>>>>> 9fec8330
+        #[cfg(not(any(feature = "nrf51", feature = "nrf9160")))]
         this.clear_fork_task();
         this
     }
@@ -63,11 +59,7 @@
             .write(|w| unsafe { w.bits(1 << self.ch.number()) });
     }
 
-<<<<<<< HEAD
-    #[cfg(not(any(feature = "51", feature = "nrf9160")))]
-=======
-    #[cfg(not(feature = "nrf51"))]
->>>>>>> 9fec8330
+    #[cfg(not(any(feature = "nrf51", feature = "nrf9160")))]
     /// Sets the fork task that must be triggered when the configured event occurs. The user must
     /// provide a reference to the task.
     pub fn set_fork_task(&mut self, task: Task) {
@@ -77,11 +69,7 @@
             .write(|w| unsafe { w.bits(task.0.as_ptr() as u32) })
     }
 
-<<<<<<< HEAD
-    #[cfg(not(any(feature = "51", feature = "nrf9160")))]
-=======
-    #[cfg(not(feature = "nrf51"))]
->>>>>>> 9fec8330
+    #[cfg(not(any(feature = "nrf51", feature = "nrf9160")))]
     /// Clear the fork task endpoint. Previously set task will no longer be triggered.
     pub fn clear_fork_task(&mut self) {
         let r = unsafe { &*PPI::ptr() };
@@ -231,73 +219,6 @@
     };
 }
 
-<<<<<<< HEAD
-pub use channel_impl::*;
-#[cfg(not(feature = "nrf9160"))]
-mod channel_impl {
-    use super::*;
-
-    impl_channel!(PPI_CH0, 0, configurable);
-    impl_channel!(PPI_CH1, 1, configurable);
-    impl_channel!(PPI_CH2, 2, configurable);
-    impl_channel!(PPI_CH3, 3, configurable);
-    impl_channel!(PPI_CH4, 4, configurable);
-    impl_channel!(PPI_CH5, 5, configurable);
-    impl_channel!(PPI_CH6, 6, configurable);
-    impl_channel!(PPI_CH7, 7, configurable);
-    impl_channel!(PPI_CH8, 8, configurable);
-    impl_channel!(PPI_CH9, 9, configurable);
-    impl_channel!(PPI_CH10, 10, configurable);
-    impl_channel!(PPI_CH11, 11, configurable);
-    impl_channel!(PPI_CH12, 12, configurable);
-    impl_channel!(PPI_CH13, 13, configurable);
-    impl_channel!(PPI_CH14, 14, configurable);
-    impl_channel!(PPI_CH15, 15, configurable);
-    #[cfg(not(feature = "51",))]
-    impl_channel!(PPI_CH16, 16, configurable);
-    #[cfg(not(feature = "51"))]
-    impl_channel!(PPI_CH17, 17, configurable);
-    #[cfg(not(feature = "51"))]
-    impl_channel!(PPI_CH18, 18, configurable);
-    #[cfg(not(feature = "51"))]
-    impl_channel!(PPI_CH19, 19, configurable);
-    impl_channel!(PPI_CH20, 20);
-    impl_channel!(PPI_CH21, 21);
-    impl_channel!(PPI_CH22, 22);
-    impl_channel!(PPI_CH23, 23);
-    impl_channel!(PPI_CH24, 24);
-    impl_channel!(PPI_CH25, 25);
-    impl_channel!(PPI_CH26, 26);
-    impl_channel!(PPI_CH27, 27);
-    impl_channel!(PPI_CH28, 28);
-    impl_channel!(PPI_CH29, 29);
-    impl_channel!(PPI_CH30, 30);
-    impl_channel!(PPI_CH31, 31);
-}
-#[cfg(feature = "nrf9160")] // TODO: Implement configurability for nrf9160 and then remove these channel_impl modules
-mod channel_impl {
-    use super::*;
-
-    impl_channel!(PPI_CH0, 0, configurable);
-    impl_channel!(PPI_CH1, 1, configurable);
-    impl_channel!(PPI_CH2, 2, configurable);
-    impl_channel!(PPI_CH3, 3, configurable);
-    impl_channel!(PPI_CH4, 4, configurable);
-    impl_channel!(PPI_CH5, 5, configurable);
-    impl_channel!(PPI_CH6, 6, configurable);
-    impl_channel!(PPI_CH7, 7, configurable);
-    impl_channel!(PPI_CH8, 8, configurable);
-    impl_channel!(PPI_CH9, 9, configurable);
-    impl_channel!(PPI_CH10, 10, configurable);
-    impl_channel!(PPI_CH11, 11, configurable);
-    impl_channel!(PPI_CH12, 12, configurable);
-    impl_channel!(PPI_CH13, 13, configurable);
-    impl_channel!(PPI_CH14, 14, configurable);
-    impl_channel!(PPI_CH15, 15, configurable);
-}
-
-=======
->>>>>>> 9fec8330
 // ======================
 //       groups
 
